"""
    lock
    ~~~~

    A generic lock.
"""

__all__ = [
    "LockException",
    "LockTimeoutException",
    "Lock",
    "RedisLock",
    "EtcdLock",
    "MCLock",
    "KubernetesLock",
    "FileLock",
]

import datetime
import json
import pathlib
import re
import time
import typing
import uuid

import etcd
import filelock
import kubernetes.client
import kubernetes.client.exceptions
import kubernetes.config
import pylibmc
import redis

from . import _configuration, backends


class LockException(Exception):
    """
    Generic exception for Locks.
    """

    pass


class LockTimeoutException(Exception):
    """
    Raised whenever timeout occurs while trying to acquire lock.
    """

    pass


class BaseLock(object):
    """
    Interface for implementing custom Lock implementations. This class must be
    sub-classed in order to implement a custom Lock with custom logic or
    different backend or both.

    Basic Usage (an example of our imaginary datastore)

    >>> class MyLock(BaseLock):
    ...     def __init__(self, lock_name, **kwargs):
    ...         super(MyLock, self).__init__(lock_name, **kwargs)
    ...         if self.client is None:
    ...             self.client = mybackend.Client(host='localhost', port=1234)
    ...         self._owner = None
    ...
    ...     def _acquire(self):
    ...         if self.client.get(self.lock_name) is not None:
    ...             owner = str(uuid.uuid4()) # or anythin you want
    ...             self.client.set(self.lock_name, owner)
    ...             self._owner = owner
    ...             if self.expire is not None:
    ...                 self.client.expire(self.lock_name, self.expire)
    ...             return True
    ...         return False
    ...
    ...     def _release(self):
    ...         if self._owner is not None:
    ...             lock_val = self.client.get(self.lock_name)
    ...             if lock_val == self._owner:
    ...                 self.client.delete(self.lock_name)
    ...
    ...     def _locked(self):
    ...         if self.client.get(self.lock_name) is not None:
    ...             return True
    ...         return False
    """

    def __init__(self, lock_name, **kwargs):
        """
        :param str lock_name: name of the lock to uniquely identify the lock
                              between processes.
        :param str namespace: Optional namespace to namespace lock keys for
                              your application in order to avoid conflicts.
        :param float expire: set lock expiry time. If explicitly set to `None`,
                             lock will not expire.
        :param float timeout: set timeout to acquire lock
        :param float retry_interval: set interval for trying acquiring lock
                                     after the timeout interval has elapsed.
        :param client: supported client object for the backend of your choice.
        """

        self.lock_name = lock_name

        if kwargs.get("namespace"):
            self.namespace = kwargs["namespace"]
        else:
            self.namespace = _configuration.namespace

        if "expire" not in kwargs:
            self.expire = _configuration.expire
        else:
            self.expire = kwargs["expire"]

        if kwargs.get("timeout"):
            self.timeout = kwargs["timeout"]
        else:
            self.timeout = _configuration.timeout

        if kwargs.get("retry_interval"):
            self.retry_interval = kwargs["retry_interval"]
        else:
            self.retry_interval = _configuration.retry_interval

        if kwargs.get("client"):
            self.client = kwargs["client"]
        else:
            self.client = None

    @property
    def _locked(self):
        """
        Implementation of method to check if lock has been acquired. Must be
        implemented in the sub-class.

        :returns: if the lock is acquired or not
        :rtype: bool
        """

        raise NotImplementedError("Must be implemented in the sub-class.")

    def locked(self):
        """
        Return if the lock has been acquired or not.

        :returns: True indicating that a lock has been acquired ot a
                  shared resource is locked.
        :rtype: bool
        """

        return self._locked

    def _acquire(self):
        """
        Implementation of acquiring a lock in a non-blocking fashion. Must be
        implemented in the sub-class. :meth:`acquire` makes use of this
        implementation to provide blocking and non-blocking implementations.

        :returns: if the lock was successfully acquired or not
        :rtype: bool
        """

        raise NotImplementedError("Must be implemented in the sub-class.")

    def acquire(self, blocking=True):
        """
        Acquire a lock, blocking or non-blocking.

        :param bool blocking: acquire a lock in a blocking or non-blocking
                              fashion. Defaults to True.
        :returns: if the lock was successfully acquired or not
        :rtype: bool
        """

        if blocking is True:
            timeout = self.timeout
            while timeout >= 0:
                if self._acquire() is not True:
                    timeout -= self.retry_interval
                    if timeout > 0:
                        time.sleep(self.retry_interval)
                else:
                    return True
            raise LockTimeoutException(
                "Timeout elapsed after %s seconds "
                "while trying to acquiring "
                "lock." % self.timeout
            )
        else:
            return self._acquire()

    def _release(self):
        """
        Implementation of releasing an acquired lock. Must be implemented in
        the sub-class.
        """

        raise NotImplementedError("Must be implemented in the sub-class.")

    def release(self):
        """
        Release a lock.
        """

        return self._release()

    def __enter__(self):
        self.acquire()

    def __exit__(self, exc_type, exc_value, traceback):
        self.release()

    def __del__(self):
        try:
            self.release()
        except LockException:
            pass


class Lock(BaseLock):
    """
    A general lock that inherits global coniguration and provides locks with
    the configured backend.

    .. note:: to use :class:`Lock` class, you must configure the global backend
              to use a particular backend. If the global backend is not set,
              calling any method on instances of :class:`Lock` will throw
              exceptions.

    Basic Usage:

    >>> import sherlock
    >>> from sherlock import Lock
    >>>
    >>> sherlock.configure(sherlock.backends.REDIS)
    >>>
    >>> # Create a lock instance
    >>> lock = Lock('my_lock')
    >>>
    >>> # Acquire a lock in Redis running on localhost
    >>> lock.acquire()
    True
    >>>
    >>> # Check if the lock has been acquired
    >>> lock.locked()
    True
    >>>
    >>> # Release the acquired lock
    >>> lock.release()
    >>>
    >>> # Check if the lock has been acquired
    >>> lock.locked()
    False
    >>>
    >>> import redis
    >>> redis_client = redis.StrictRedis(host='X.X.X.X', port=6379, db=2)
    >>> sherlock.configure(client=redis_client)
    >>>
    >>> # Acquire a lock in Redis running on X.X.X.X:6379
    >>> lock.acquire()
    >>>
    >>> lock.locked()
    True
    >>>
    >>> # Acquire a lock using the with_statement
    >>> with Lock('my_lock') as lock:
    ...     # do some stuff with your acquired resource
    ...     pass
    """

    def __init__(self, lock_name, **kwargs):
        """
        :param str lock_name: name of the lock to uniquely identify the lock
                              between processes.
        :param str namespace: Optional namespace to namespace lock keys for
                              your application in order to avoid conflicts.
        :param float expire: set lock expiry time. If explicitly set to `None`,
                             lock will not expire.
        :param float timeout: set timeout to acquire lock
        :param float retry_interval: set interval for trying acquiring lock
                                     after the timeout interval has elapsed.

        .. Note:: this Lock object does not accept a custom lock backend store
                  client object. It instead uses the global custom client
                  object.
        """

        # Raise exception if client keyword argument is found
        if "client" in kwargs:
            raise TypeError("Lock object does not accept a custom client " "object")
        super(Lock, self).__init__(lock_name, **kwargs)

        try:
            self.client = _configuration.client
        except ValueError:
            pass

        if self.client is None:
            self._lock_proxy = None
        else:
            kwargs.update(client=_configuration.client)
            try:
                self._lock_proxy = globals()[_configuration.backend["lock_class"]](
                    lock_name, **kwargs
                )
            except KeyError:
                self._lock_proxy = _configuration.backend["lock_class"](
                    lock_name, **kwargs
                )

    def _acquire(self):
        if self._lock_proxy is None:
            raise LockException(
                "Lock backend has not been configured and "
                "lock cannot be acquired or released. "
                "Configure lock backend first."
            )
        return self._lock_proxy.acquire(False)

    def _release(self):
        if self._lock_proxy is None:
            raise LockException(
                "Lock backend has not been configured and "
                "lock cannot be acquired or released. "
                "Configure lock backend first."
            )
        return self._lock_proxy.release()

    @property
    def _locked(self):
        if self._lock_proxy is None:
            raise LockException(
                "Lock backend has not been configured and "
                "lock cannot be acquired or released. "
                "Configure lock backend first."
            )
        return self._lock_proxy.locked()


class RedisLock(BaseLock):
    """
    Implementation of lock with Redis as the backend for synchronization.

    Basic Usage:

    >>> import redis
    >>> import sherlock
    >>> from sherlock import RedisLock
    >>>
    >>> # Global configuration of defaults
    >>> sherlock.configure(expire=120, timeout=20)
    >>>
    >>> # Create a lock instance
    >>> lock = RedisLock('my_lock')
    >>>
    >>> # Acquire a lock in Redis, global backend and client configuration need
    >>> # not be configured since we are using a backend specific lock.
    >>> lock.acquire()
    True
    >>>
    >>> # Check if the lock has been acquired
    >>> lock.locked()
    True
    >>>
    >>> # Release the acquired lock
    >>> lock.release()
    >>>
    >>> # Check if the lock has been acquired
    >>> lock.locked()
    False
    >>>
    >>> # Use this client object
    >>> client = redis.StrictRedis()
    >>>
    >>> # Create a lock instance with custom client object
    >>> lock = RedisLock('my_lock', client=client)
    >>>
    >>> # To override the defaults, just past the configurations as parameters
    >>> lock = RedisLock('my_lock', client=client, expire=1, timeout=5)
    >>>
    >>> # Acquire a lock using the with_statement
    >>> with RedisLock('my_lock') as lock:
    ...     # do some stuff with your acquired resource
    ...     pass
    """

    _acquire_script = """
    local result = redis.call('SETNX', KEYS[1], KEYS[2])
    if result == 1 then
        redis.call('EXPIRE', KEYS[1], KEYS[3])
    end
    return result
    """

    _release_script = """
    local result = 0
    if redis.call('GET', KEYS[1]) == KEYS[2] then
        redis.call('DEL', KEYS[1])
        result = 1
    end
    return result
    """

    def __init__(self, lock_name, **kwargs):
        """
        :param str lock_name: name of the lock to uniquely identify the lock
                              between processes.
        :param str namespace: Optional namespace to namespace lock keys for
                              your application in order to avoid conflicts.
        :param float expire: set lock expiry time. If explicitly set to `None`,
                             lock will not expire.
        :param float timeout: set timeout to acquire lock
        :param float retry_interval: set interval for trying acquiring lock
                                     after the timeout interval has elapsed.
        :param client: supported client object for the backend of your choice.
        """

        super(RedisLock, self).__init__(lock_name, **kwargs)

        if self.client is None:
            self.client = redis.StrictRedis(host="localhost", port=6379, db=0)

        self._owner = None

        # Register Lua script
        self._acquire_func = self.client.register_script(self._acquire_script)
        self._release_func = self.client.register_script(self._release_script)

    @property
    def _key_name(self):
        if self.namespace is not None:
            key = "%s_%s" % (self.namespace, self.lock_name)
        else:
            key = self.lock_name
        return key

    def _acquire(self):
        owner = str(uuid.uuid4())
        if self.expire is None:
            expire = -1
        else:
            expire = self.expire
        if self._acquire_func(keys=[self._key_name, owner, expire]) != 1:
            return False
        self._owner = owner
        return True

    def _release(self):
        if self._owner is None:
            raise LockException("Lock was not set by this process.")

        if self._release_func(keys=[self._key_name, self._owner]) != 1:
            raise LockException(
                "Lock could not be released because it was "
                "not acquired by this instance."
            )

        self._owner = None

    @property
    def _locked(self):
        if self.client.get(self._key_name) is None:
            return False
        return True


class EtcdLock(BaseLock):
    """
    Implementation of lock with Etcd as the backend for synchronization.

    Basic Usage:

    >>> import etcd
    >>> import sherlock
    >>> from sherlock import EtcdLock
    >>>
    >>> # Global configuration of defaults
    >>> sherlock.configure(expire=120, timeout=20)
    >>>
    >>> # Create a lock instance
    >>> lock = EtcdLock('my_lock')
    >>>
    >>> # Acquire a lock in Etcd, global backend and client configuration need
    >>> # not be configured since we are using a backend specific lock.
    >>> lock.acquire()
    True
    >>>
    >>> # Check if the lock has been acquired
    >>> lock.locked()
    True
    >>>
    >>> # Release the acquired lock
    >>> lock.release()
    >>>
    >>> # Check if the lock has been acquired
    >>> lock.locked()
    False
    >>>
    >>> # Use this client object
    >>> client = etcd.Client()
    >>>
    >>> # Create a lock instance with custom client object
    >>> lock = EtcdLock('my_lock', client=client)
    >>>
    >>> # To override the defaults, just past the configurations as parameters
    >>> lock = EtcdLock('my_lock', client=client, expire=1, timeout=5)
    >>>
    >>> # Acquire a lock using the with_statement
    >>> with EtcdLock('my_lock') as lock:
    ...     # do some stuff with your acquired resource
    ...     pass
    """

    def __init__(self, lock_name, **kwargs):
        """
        :param str lock_name: name of the lock to uniquely identify the lock
                              between processes.
        :param str namespace: Optional namespace to namespace lock keys for
                              your application in order to avoid conflicts.
        :param float expire: set lock expiry time. If explicitly set to `None`,
                             lock will not expire.
        :param float timeout: set timeout to acquire lock
        :param float retry_interval: set interval for trying acquiring lock
                                     after the timeout interval has elapsed.
        :param client: supported client object for the backend of your choice.
        """

        super(EtcdLock, self).__init__(lock_name, **kwargs)

        if self.client is None:
            self.client = etcd.Client()

        self._owner = None

    @property
    def _key_name(self):
        if self.namespace is not None:
            return "/%s/%s" % (self.namespace, self.lock_name)
        else:
            return "/%s" % self.lock_name

    def _acquire(self):
        owner = str(uuid.uuid4())

        _args = [self._key_name, owner]
        if self.expire is not None:
            _args.append(self.expire)

        try:
            self.client.write(self._key_name, owner, prevExist=False, ttl=self.expire)
            self._owner = owner
        except etcd.EtcdAlreadyExist:
            return False
        else:
            return True

    def _release(self):
        if self._owner is None:
            raise LockException("Lock was not set by this process.")

        try:
            resp = self.client.delete(self._key_name, prevValue=str(self._owner))
            self._owner = None
        except ValueError:
<<<<<<< HEAD
            raise LockException(
                "Lock could not be released because it "
                "was been acquired by this instance."
            )
=======
            raise LockException('Lock could not be released because it '
                                'was not acquired by this instance.')
>>>>>>> 1e423e37
        except etcd.EtcdKeyNotFound:
            raise LockException(
                "Lock could not be released as it has not " "been acquired"
            )

    @property
    def _locked(self):
        try:
            self.client.get(self._key_name)
            return True
        except etcd.EtcdKeyNotFound:
            return False


class MCLock(BaseLock):
    """
    Implementation of lock with Memcached as the backend for synchronization.

    Basic Usage:

    >>> import pylibmc
    >>> import sherlock
    >>> from sherlock import MCLock
    >>>
    >>> # Global configuration of defaults
    >>> sherlock.configure(expire=120, timeout=20)
    >>>
    >>> # Create a lock instance
    >>> lock = MCLock('my_lock')
    >>>
    >>> # Acquire a lock in Memcached, global backend and client configuration
    >>> # need not be configured since we are using a backend specific lock.
    >>> lock.acquire()
    True
    >>>
    >>> # Check if the lock has been acquired
    >>> lock.locked()
    True
    >>>
    >>> # Release the acquired lock
    >>> lock.release()
    >>>
    >>> # Check if the lock has been acquired
    >>> lock.locked()
    False
    >>>
    >>> # Use this client object
    >>> client = pylibmc.Client(['X.X.X.X'], binary=True)
    >>>
    >>> # Create a lock instance with custom client object
    >>> lock = MCLock('my_lock', client=client)
    >>>
    >>> # To override the defaults, just past the configurations as parameters
    >>> lock = MCLock('my_lock', client=client, expire=1, timeout=5)
    >>>
    >>> # Acquire a lock using the with_statement
    >>> with MCLock('my_lock') as lock:
    ...     # do some stuff with your acquired resource
    ...     pass
    """

    def __init__(self, lock_name, **kwargs):
        """
        :param str lock_name: name of the lock to uniquely identify the lock
                              between processes.
        :param str namespace: Optional namespace to namespace lock keys for
                              your application in order to avoid conflicts.
        :param float expire: set lock expiry time. If explicitly set to `None`,
                             lock will not expire.
        :param float timeout: set timeout to acquire lock
        :param float retry_interval: set interval for trying acquiring lock
                                     after the timeout interval has elapsed.
        :param client: supported client object for the backend of your choice.
        """

        super(MCLock, self).__init__(lock_name, **kwargs)

        if self.client is None:
            self.client = pylibmc.Client(["localhost"], binary=True)

        self._owner = None

    @property
    def _key_name(self):
        if self.namespace is not None:
            key = "%s_%s" % (self.namespace, self.lock_name)
        else:
            key = self.lock_name
        return key

    def _acquire(self):
        owner = str(uuid.uuid4())

        _args = [self._key_name, str(owner)]
        if self.expire is not None:
            _args.append(self.expire)
        # Set key only if it does not exist
        if self.client.add(*tuple(_args)) is True:
            self._owner = owner
            return True
        else:
            return False

    def _release(self):
        if self._owner is None:
            raise LockException("Lock was not set by this process.")

        resp = self.client.get(self._key_name)
        if resp is not None:
            if resp == str(self._owner):
                self.client.delete(self._key_name)
                self._owner = None
            else:
                raise LockException(
                    "Lock could not be released because it "
                    "was been acquired by this instance."
                )
        else:
            raise LockException(
                "Lock could not be released as it has not " "been acquired"
            )

    @property
    def _locked(self):
        return True if self.client.get(self._key_name) is not None else False


class KubernetesLock(BaseLock):
    """
    Implementation of lock with Kubernetes resource as the backend for synchronization.

    Basic Usage:

    >>> import sherlock
    >>> from sherlock import KubernetesLock
    >>>
    >>> # Global configuration of defaults
    >>> sherlock.configure(expire=120, timeout=20)
    >>>
    >>> # Create a lock instance
    >>> lock = KubernetesLock('my_lock', 'my_namespace')
    >>>
    >>> # To acquire a lock in Kubernetes, global backend and client configuration need
    >>> # not be configured since we are using a backend specific lock.
    >>> lock.acquire()
    True
    >>>
    >>> # Check if the lock has been acquired
    >>> lock.locked()
    True
    >>>
    >>> # Release the acquired lock
    >>> lock.release()
    >>>
    >>> # Check if the lock has been acquired
    >>> lock.locked()
    False
    >>>
    >>> # To override the defaults, just past the configurations as parameters
    >>> lock = KubernetesLock(
    ...     'my_lock', 'my_namespace', expire=1, timeout=5,
    ... )
    >>>
    >>> # Acquire a lock using the with_statement
    >>> with KubernetesLock('my_lock', 'my_namespace') as lock:
    ...     # do some stuff with your acquired resource
    ...     pass
    """

    def __init__(
        self,
        lock_name: str,
        k8s_namespace: str,
        **kwargs,
    ) -> None:
        """
        :param str lock_name: name of the lock to uniquely identify the lock
                              between processes.
        :param str k8s_namespace: Kubernetes namespace to store the lock in.
        :param str namespace: Namespace to namespace lock keys for
                              your application in order to avoid conflicts.
        :param float expire: set lock expiry time. If explicitly set to `None`,
                             lock will not expire.
        :param float timeout: set timeout to acquire lock
        :param float retry_interval: set interval for trying acquiring lock
                                     after the timeout interval has elapsed.
        :param client: supported client object for the backend of your choice.
        """
        super().__init__(lock_name, **kwargs)

        self.k8s_namespace = k8s_namespace

        # Verify that all names are compatible with Kubernetes.
        rfc_1123_dns_label = re.compile("^(?![0-9]+$)(?!-)[a-zA-Z0-9-]{,63}(?<!-)$")
        err_msg = (
            "{} must conform to RFC1123's definition of a DNS label for KubernetesLock"
        )
        for attr in ("lock_name", "k8s_namespace", "namespace"):
            value = getattr(self, attr)
            if value is not None:
                if rfc_1123_dns_label.match(getattr(self, attr)) is None:
                    raise ValueError(err_msg.format(attr))

        if self.client is None:
            kubernetes.config.load_config()
            self.client = kubernetes.client.CoordinationV1Api()

        self._owner = None

    @property
    def _key_name(self):
        if self.namespace is not None:
            key = "%s-%s" % (self.namespace, self.lock_name)
        else:
            key = self.lock_name
        return key

    def _has_expired(
        self, lease: kubernetes.client.V1Lease, now: datetime.datetime
    ) -> bool:
        # Determine whether the Lease has expired.
        expiry_time = datetime.datetime.min
        if (
            lease.spec.renew_time is not None
            and lease.spec.lease_duration_seconds is not None
        ):
            expiry_time = lease.spec.renew_time + datetime.timedelta(
                seconds=lease.spec.lease_duration_seconds
            )
        elif lease.spec.lease_duration_seconds is None:
            expiry_time = datetime.datetime.max
        return now > expiry_time.astimezone(tz=datetime.timezone.utc)

    def _create_lease(
        self,
        owner: str,
    ) -> typing.Optional[kubernetes.client.V1Lease]:
        now = self._now()
        try:
            return self.client.create_namespaced_lease(
                namespace=self.k8s_namespace,
                body=kubernetes.client.V1Lease(
                    metadata=kubernetes.client.V1ObjectMeta(
                        name=self._key_name,
                    ),
                    spec=kubernetes.client.V1LeaseSpec(
                        holder_identity=owner,
                        acquire_time=now,
                        renew_time=now,
                        lease_duration_seconds=self.expire,
                    ),
                ),
            )
        except kubernetes.client.exceptions.ApiException as exc:
            if exc.reason == "Conflict":
                # Someone has created the Lease before we did.
                return None
            raise LockException("Failed to create Lock.") from exc

    def _get_lease(self) -> typing.Optional[kubernetes.client.V1Lease]:
        try:
            return self.client.read_namespaced_lease(
                name=self._key_name,
                namespace=self.k8s_namespace,
            )
        except kubernetes.client.exceptions.ApiException as exc:
            if exc.reason == "Not Found":
                # Lease did not exist.
                return None
            raise LockException("Failed to read Lock.") from exc

    def _replace_lease(
        self,
        lease: kubernetes.client.V1Lease,
    ) -> typing.Optional[kubernetes.client.V1Lease]:
        try:
            return self.client.replace_namespaced_lease(
                name=self._key_name,
                namespace=self.k8s_namespace,
                body=lease,
            )
        except kubernetes.client.exceptions.ApiException as exc:
            if exc.reason == "Conflict":
                return None
            raise LockException("Failed to update Lock.") from exc

    def _delete_lease(self, lease: kubernetes.client.V1Lease) -> None:
        try:
            self.client.delete_namespaced_lease(
                name=self._key_name,
                namespace=self.k8s_namespace,
                body=kubernetes.client.V1DeleteOptions(
                    preconditions=kubernetes.client.V1Preconditions(
                        resource_version=lease.metadata.resource_version
                    )
                ),
            )
        except kubernetes.client.exceptions.ApiException as exc:
            if exc.reason == "Not Found":
                # The Lease has already been acquired by another
                # instance which is fine.
                return None
            raise LockException("Failed to release Lock.") from exc

    def _now(self) -> datetime.datetime:
        return datetime.datetime.now(tz=datetime.timezone.utc)

    def _acquire(self) -> bool:
        owner = str(uuid.uuid4())

        # The Lease object contains a `.metadata.resource_version` which
        # protects us from race conditions in updating the Lease as described:
        # https://blog.atomist.com/kubernetes-apply-replace-patch/.
        lease = self._get_lease()
        if lease is None:
            # Lease does not exist so let's create it in our name.
            if self._create_lease(owner) is not None:
                # We created the Lease and so hold the Lock.
                self._owner = owner
                return True
            else:
                # We failed to create the Lease before someone else.
                return False

        now = self._now()
        has_expired = self._has_expired(lease, now)
        if owner != lease.spec.holder_identity:
            if not has_expired:
                # Someone else holds the lock.
                return False

            else:
                # Lock is available for us to take.
                lease.spec.holder_identity = owner
                lease.spec.acquire_time = now
                lease.spec.renew_time = now
                lease.spec.lease_duration_seconds = self.expire

        else:
            # Same owner so do not set or modify Lease.
            return False

        # The Lease object contains a `.metadata.resource_version` which
        # protects us from race conditions in updating the Lease as described:
        # https://blog.atomist.com/kubernetes-apply-replace-patch/.
        if self._replace_lease(lease) is None:
            # Someone else has modified the Lease so we can't acquire the Lock
            # safely.
            return False
        # We succeeded in replacing the Lease so we now hold the lock.
        self._owner = owner
        return True

    def _release(self) -> None:
        if self._owner is None:
            raise LockException("Lock was not set by this process.")

        lease = self._get_lease()
        if lease is not None and self._owner == lease.spec.holder_identity:
            # The Lease object contains a `.metadata.resource_version` which
            # protects us from race conditions in deleting the Lease.
            self._delete_lease(lease)

    @property
    def _locked(self):
        lease = self._get_lease()

        if lease is None:
            # Lease doesn't exist so can't be locked.
            return False

        if self._has_expired(lease, self._now()):
            # Lease exists but has expired.
            return False
        # Lease exists and has not expired.
        return True


class FileLock(BaseLock):
    """
    Implementation of lock with the file system as the backend for synchronization.

    Basic Usage:

    >>> import sherlock
    >>> from sherlock import FileLock
    >>>
    >>> # Global configuration of defaults
    >>> sherlock.configure(expire=120, timeout=20)
    >>>
    >>> # Create a lock instance
    >>> lock = FileLock('my_lock')
    >>>
    >>> # To acquire a lock global backend and client configuration need
    >>> # not be configured since we are using a backend specific lock.
    >>> lock.acquire()
    True
    >>>
    >>> # Check if the lock has been acquired
    >>> lock.locked()
    True
    >>>
    >>> # Release the acquired lock
    >>> lock.release()
    >>>
    >>> # Check if the lock has been acquired
    >>> lock.locked()
    False
    >>>
    >>> # To override the defaults, just past the configurations as parameters
    >>> lock = FileLock(
    ...     'my_lock', expire=1, timeout=5,
    ... )
    >>>
    >>> # Acquire a lock using the with_statement
    >>> with FileLock('my_lock') as lock:
    ...     # do some stuff with your acquired resource
    ...     pass
    """

    def __init__(self, lock_name: str, **kwargs) -> None:
        """
        :param str lock_name: name of the lock to uniquely identify the lock
                              between processes.
        :param str namespace: Namespace to namespace lock keys for
                              your application in order to avoid conflicts.
        :param float expire: set lock expiry time. If explicitly set to `None`,
                             lock will not expire.
        :param float timeout: set timeout to acquire lock
        :param float retry_interval: set interval for trying acquiring lock
                                     after the timeout interval has elapsed.
        :param client: supported client object for the backend of your choice.
        """
        super().__init__(lock_name, **kwargs)

        if self.client is None:
            self.client = pathlib.Path("/tmp/sherlock")
        self.client.mkdir(parents=True, exist_ok=True)

        self._owner = None

    @property
    def _key_name(self):
        if self.namespace is not None:
            key = "%s_%s" % (self.namespace, self.lock_name)
        else:
            key = self.lock_name
        return key

    def _now(self) -> datetime.datetime:
        return datetime.datetime.now(tz=datetime.timezone.utc)

    def _expiry_time(self) -> str:
        expiry_time = datetime.datetime.max.astimezone(datetime.timezone.utc)
        if self.expire is not None:
            expiry_time = self._now() + datetime.timedelta(seconds=self.expire)
        return expiry_time.isoformat()

    def _has_expired(self, data: dict, now: datetime.datetime) -> datetime:
        expiry_time = datetime.datetime.fromisoformat(data["expiry_time"])
        return now > expiry_time.astimezone(tz=datetime.timezone.utc)

    @property
    def _lock_file(self) -> pathlib.Path:
        return (self.client / self._key_name).with_suffix(".lock")

    @property
    def _data_file(self) -> pathlib.Path:
        return (self.client / self._key_name).with_suffix(".json")

    def _acquire(self) -> bool:
        owner = str(uuid.uuid4())

        # Make sure we have unique lock on the file.
        with filelock.FileLock(self._lock_file):
            if self._data_file.exists():
                with self._data_file.open("r") as f:
                    data = json.load(f)

                now = self._now()
                has_expired = self._has_expired(data, now)
                if owner != data["owner"]:
                    if not has_expired:
                        # Someone else holds the lock.
                        return False

                    else:
                        # Lock is available for us to take.
                        data = {"owner": owner, "expiry_time": self._expiry_time()}

                else:
                    # Same owner so do not set or modify Lease.
                    return False
            else:
                data = {"owner": owner, "expiry_time": self._expiry_time()}

            # Write new data back to file.
            self._data_file.touch()
            with self._data_file.open("w") as f:
                json.dump(data, f)

            # We succeeded in writing to the file so we now hold the lock.
            self._owner = owner
            return True

    def _release(self) -> None:
        if self._owner is None:
            raise LockException("Lock was not set by this process.")

        with filelock.FileLock(self._lock_file):
            if self._data_file.exists():
                with self._data_file.open("r") as f:
                    data = json.load(f)

                if self._owner == data["owner"]:
                    self._data_file.unlink()

    @property
    def _locked(self):
        with filelock.FileLock(self._lock_file):
            if self._data_file.exists():
                with self._data_file.open("r") as f:
                    data = json.load(f)

                if self._has_expired(data, self._now()):
                    # File exists but has expired.
                    return False

                # Lease exists and has not expired.
                return True

            # File doesn't exist so can't be locked.
            return False<|MERGE_RESOLUTION|>--- conflicted
+++ resolved
@@ -564,18 +564,13 @@
             resp = self.client.delete(self._key_name, prevValue=str(self._owner))
             self._owner = None
         except ValueError:
-<<<<<<< HEAD
             raise LockException(
                 "Lock could not be released because it "
-                "was been acquired by this instance."
-            )
-=======
-            raise LockException('Lock could not be released because it '
-                                'was not acquired by this instance.')
->>>>>>> 1e423e37
+                "was not acquired by this instance."
+            )
         except etcd.EtcdKeyNotFound:
             raise LockException(
-                "Lock could not be released as it has not " "been acquired"
+                "Lock could not be released as it has not been acquired"
             )
 
     @property
