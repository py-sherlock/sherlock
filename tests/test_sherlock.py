"""
    Tests for some basic package's root level functionality.
"""

import unittest
from unittest.mock import Mock

<<<<<<< HEAD
import etcd
=======
>>>>>>> 1e423e37

import sherlock
from sherlock import _Configuration

# import reload in Python 3
try:
    reload
except NameError:
    try:
        from importlib import reload
    except ModuleNotFoundError:
        from implib import reload


class TestConfiguration(unittest.TestCase):
    def setUp(self):
        reload(sherlock)
        self.configure = _Configuration()

    def test_update_settings_raises_error_when_updating_invalid_config(self):
        # Raises error when trying to update invalid setting
        self.assertRaises(AttributeError, self.configure.update, invalid_arg="val")

    def test_updates_valid_settings(self):
        # Updates valid setting
        self.configure.update(namespace="something")
        self.assertEqual(self.configure.namespace, "something")

    def test_backend_gets_backend_when_backend_is_not_set(self):
        # When backend is not set
        self.assertEqual(self.configure._backend, None)
        self.assertEqual(self.configure._backend, self.configure.backend)
        self.assertEqual(self.configure._backend, None)

    def test_backend_gets_backend_when_backend_is_set(self):
        # When backend is set
        self.configure.backend = sherlock.backends.ETCD
        self.assertEqual(self.configure._backend, self.configure.backend)
        self.assertEqual(self.configure._backend, sherlock.backends.ETCD)

    def test_backend_raises_error_on_setting_invalid_backend(self):
        def _test():
            # Set some unexpected value
            self.configure.backend = 0

        self.assertRaises(ValueError, _test)

    def test_backend_sets_backend_value(self):
        self.configure.backend = sherlock.backends.ETCD
        self.assertEqual(self.configure._backend, sherlock.backends.ETCD)

    def test_client_returns_the_set_client_object(self):
        client = Mock()
        self.configure._client = client
        self.assertEqual(self.configure.client, self.configure._client)
        self.assertEqual(self.configure._client, client)

    def test_client_raises_error_when_backend_is_not_set(self):
        # Make sure backend is set to None
        self.assertEqual(self.configure.backend, None)

        def _test():
            self.configure.client

        self.assertRaises(ValueError, _test)

    def test_client_returns_client_when_not_set_but_backend_is_set(self):
        self.configure.backend = sherlock.backends.ETCD
        self.assertTrue(isinstance(self.configure.client, etcd.Client))

    def test_client_sets_valid_client_obj_only_when_backend_set(self):
        # When backend is set and client object is invalid
        self.configure.backend = sherlock.backends.ETCD

        def _test():
            self.configure.client = None

        self.assertRaises(ValueError, _test)

        # When backend is set and client object is valid
        self.configure.client = etcd.Client()

    def test_client_sets_valid_client_obj_only_when_backend_not_set(self):
        # When backend is not set and client library is available and client is
        # valid
        self.configure._backend = None
        self.assertEqual(self.configure.backend, None)
        client_obj = etcd.Client()
        self.configure.client = client_obj
        self.assertEqual(self.configure.client, client_obj)
        self.assertTrue(isinstance(self.configure.client, etcd.Client))

        # When backend is not set and client library is available and client is
        # invalid
        self.configure._backend = None
        self.configure._client = None
        self.assertEqual(self.configure.backend, None)
        client_obj = "Random"

        def _test():
            self.configure.client = client_obj

        self.assertRaises(ValueError, _test)

        # When backend is not set and client library is available and client is
        # valid
        self.configure._backend = None
        self.configure._client = None
        self.assertEqual(self.configure.backend, None)
        client_obj = etcd.Client()
        self.configure.client = client_obj


def testConfigure():
    """
    Test the library configure function.
    """

    sherlock.configure(namespace="namespace")
    assert sherlock._configuration.namespace == "namespace"


class TestBackends(unittest.TestCase):
    def setUp(self):
        reload(sherlock)

    def test_valid_backends(self):
        self.assertEqual(
            sherlock.backends.valid_backends, sherlock.backends._valid_backends
        )

    def test_register_raises_exception_when_lock_class_invalid(self):
        self.assertRaises(
            ValueError, sherlock.backends.register, "MyLock", object, "some_lib", object
        )

    def test_register_registers_custom_backend(self):
        class MyLock(sherlock.lock.BaseLock):
            pass

        name = "MyLock"
        lock_class = MyLock
        library = "some_lib"
        client_class = object
        args = (1, 2, 3)
        kwargs = dict(somekey="someval")
        sherlock.backends.register(
            name=name,
            lock_class=lock_class,
            library=library,
            client_class=client_class,
            default_args=args,
            default_kwargs=kwargs,
        )

        self.assertTrue(isinstance(sherlock.backends.MyLock, dict))
        self.assertEqual(sherlock.backends.MyLock["name"], name)
        self.assertEqual(sherlock.backends.MyLock["lock_class"], lock_class)
        self.assertEqual(sherlock.backends.MyLock["library"], library)
        self.assertEqual(sherlock.backends.MyLock["client_class"], client_class)
        self.assertEqual(sherlock.backends.MyLock["default_args"], args)
        self.assertEqual(sherlock.backends.MyLock["default_kwargs"], kwargs)

        self.assertTrue(sherlock.backends.MyLock in sherlock.backends.valid_backends)<|MERGE_RESOLUTION|>--- conflicted
+++ resolved
@@ -3,24 +3,13 @@
 """
 
 import unittest
+from importlib import reload
 from unittest.mock import Mock
 
-<<<<<<< HEAD
 import etcd
-=======
->>>>>>> 1e423e37
 
 import sherlock
 from sherlock import _Configuration
-
-# import reload in Python 3
-try:
-    reload
-except NameError:
-    try:
-        from importlib import reload
-    except ModuleNotFoundError:
-        from implib import reload
 
 
 class TestConfiguration(unittest.TestCase):
